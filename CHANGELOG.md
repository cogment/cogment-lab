# Changelog

All notable changes to this project will be documented in this file.

The format is based on [Keep a Changelog](http://keepachangelog.com/en/1.1.0/)
and this project adheres to [Semantic Versioning](http://semver.org/spec/v2.0.0.html).

## Unreleased

<<<<<<< HEAD
### Added
- Added an optional progress bar to data collection
=======
### Fixed
- jinja2 is now correctly a dependency
>>>>>>> b18a9a5d

## v0.1.1 - 2024-01-22

### Added
- Added guided tutorial notebooks
- Added an option to customize the orchestrator and datastore ports
- Added ParallelEnvironment as a default export from envs
- Added a placeholder image for the web UI

### Fixed
- Updated the uvicorn dependency to require the [standard] option
- Fixed a breaking bug in ParallelEnv
- Fixed some type issues, ignore some spurious warnings

### Changed
- Dropped OpenCV as a requirement

## v0.1.0 - 2024-01-17

### Added

- Initial release<|MERGE_RESOLUTION|>--- conflicted
+++ resolved
@@ -6,14 +6,8 @@
 and this project adheres to [Semantic Versioning](http://semver.org/spec/v2.0.0.html).
 
 ## Unreleased
-
-<<<<<<< HEAD
-### Added
+- jinja2 is now correctly a dependency
 - Added an optional progress bar to data collection
-=======
-### Fixed
-- jinja2 is now correctly a dependency
->>>>>>> b18a9a5d
 
 ## v0.1.1 - 2024-01-22
 
