--- conflicted
+++ resolved
@@ -7,10 +7,9 @@
 
 ## Unreleased
 
-<<<<<<< HEAD
 ### Fixed
-=======
-## v0.1.2 - 2024-02-02
+- `cogmentlab install` no longer requires root access
+
 
 ## v0.1.2 - 2024-02-02
 
@@ -19,31 +18,26 @@
 
 ### Fixed
 - jinja2 is now correctly a dependency
->>>>>>> faa636fc
 
-- `cogmentlab install` no longer requires root access
 
 ## v0.1.1 - 2024-01-22
 
 ### Added
-
 - Added guided tutorial notebooks
 - Added an option to customize the orchestrator and datastore ports
 - Added ParallelEnvironment as a default export from envs
 - Added a placeholder image for the web UI
 
 ### Fixed
-
 - Updated the uvicorn dependency to require the [standard] option
 - Fixed a breaking bug in ParallelEnv
 - Fixed some type issues, ignore some spurious warnings
 
 ### Changed
+- Dropped OpenCV as a requirement
 
-- Dropped OpenCV as a requirement
 
 ## v0.1.0 - 2024-01-17
 
 ### Added
-
 - Initial release