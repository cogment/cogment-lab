--- conflicted
+++ resolved
@@ -31,11 +31,8 @@
     "numpy",
     "fastapi>=0.103",
     "pillow>=9.0",
-<<<<<<< HEAD
     "tqdm"
-=======
     "jinja2>=3.1"
->>>>>>> b18a9a5d
 ]
 
 [project.scripts]
